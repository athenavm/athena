--- conflicted
+++ resolved
@@ -790,11 +790,6 @@
 
 #[cfg(test)]
 pub mod tests {
-<<<<<<< HEAD
-  use borsh::to_vec;
-  use std::{cell::RefCell, sync::Arc};
-=======
->>>>>>> 22b1b59b
 
   use crate::{
     io::AthenaStdin,
@@ -809,6 +804,7 @@
   };
   use athena_vm::helpers::address_to_32bit_words;
   use athena_vm_sdk::{Pubkey, PUBKEY_LENGTH};
+  use borsh::to_vec;
   use wallet_common::SendArguments;
 
   use crate::{
@@ -877,16 +873,12 @@
     let nonce = 0;
     let static_context = HostStaticContext::new(principal, nonce, Address::default());
     let dynamic_context = HostDynamicContext::new(template, callee);
-    #[allow(clippy::arc_with_non_send_sync)]
-    let host = Arc::new(RefCell::new(MockHost::new_with_context(
-      static_context,
-      dynamic_context,
-    )));
+    let mut host = MockHost::new_with_context(static_context, dynamic_context);
 
     // check balances: only alice has coins
     let amount_to_send = 1000;
-    assert_eq!(host.borrow().get_balance(&ADDRESS_ALICE), SOME_COINS);
-    assert_eq!(host.borrow().get_balance(&ADDRESS_CHARLIE), 0);
+    assert_eq!(host.get_balance(&ADDRESS_ALICE), SOME_COINS);
+    assert_eq!(host.get_balance(&ADDRESS_CHARLIE), 0);
 
     // set up send arguments
     let send_args = SendArguments {
@@ -897,8 +889,7 @@
     // alice initiates the call. initially she calls the wallet template directly.
     let ctx = AthenaContext::new(wallet_template, ADDRESS_ALICE, 0);
     let opts = AthenaCoreOpts::default().with_options(vec![with_max_gas(100000)]);
-    #[allow(clippy::arc_with_non_send_sync)]
-    let mut runtime = Runtime::new(program, Some(host.clone()), opts, Some(ctx));
+    let mut runtime = Runtime::new(program.clone(), Some(&mut host), opts, Some(ctx));
     let mut stdin = AthenaStdin::new();
     stdin.write(&Pubkey(owner_pubkey));
     runtime.write_vecs(&stdin.buffer);
@@ -927,41 +918,35 @@
     // now attempt to execute each function in turn
     // first, the spawn
     runtime.execute_function("athexp_spawn").unwrap();
+    drop(runtime);
 
     // get newly-created wallet address
-    // do this in a separate block so the borrow of host doesn't last too long
-    {
-      let borrowed_host = host.borrow();
-      let spawn_result = borrowed_host.get_spawn_result().unwrap();
-      assert_eq!(principal, spawn_result.principal);
-      assert_eq!(template, spawn_result.template);
-      assert_eq!(nonce, spawn_result.nonce);
-      assert_eq!(
-        calculate_address(&template, &spawn_result.blob, &principal, nonce),
-        spawn_result.address
-      );
-      assert_eq!(
-        host.borrow().get_program(&spawn_result.address).unwrap(),
-        &spawn_result.blob
-      );
-
-      // check balances again
-      // note: Alice hasn't paid for gas since we're not charging for gas yet
-      assert_eq!(borrowed_host.get_balance(&ADDRESS_ALICE), SOME_COINS);
-      assert_eq!(borrowed_host.get_balance(&ADDRESS_CHARLIE), 0);
-      assert_eq!(borrowed_host.get_balance(&spawn_result.address), 0);
-
-      // write the input: serialized state blob, then serialized send args
-      let mut stdin = AthenaStdin::new();
-      stdin.write_vec(spawn_result.blob.clone());
-      stdin.write_vec(to_vec(&send_args).expect("failed to serialize wallet send arguments"));
-      runtime.write_vecs(&stdin.buffer);
-
-      // update the runtime ctx to reflect the new call
-      // now, Alice calls her newly-spawned wallet
-      let ctx = AthenaContext::new(spawn_result.address, ADDRESS_ALICE, 0);
-      runtime.context = Some(ctx);
-    }
+    let spawn_result = host.get_spawn_result().unwrap().clone();
+    assert_eq!(principal, spawn_result.principal);
+    assert_eq!(template, spawn_result.template);
+    assert_eq!(nonce, spawn_result.nonce);
+    assert_eq!(
+      calculate_address(&template, &spawn_result.blob, &principal, nonce),
+      spawn_result.address
+    );
+    assert_eq!(
+      host.get_program(&spawn_result.address).unwrap(),
+      &spawn_result.blob
+    );
+
+    // check balances again
+    // note: Alice hasn't paid for gas since we're not charging for gas yet
+    assert_eq!(host.get_balance(&ADDRESS_ALICE), SOME_COINS);
+    assert_eq!(host.get_balance(&ADDRESS_CHARLIE), 0);
+    assert_eq!(host.get_balance(&spawn_result.address), 0);
+
+    // write the input: serialized state blob, then serialized send args
+    let mut stdin = AthenaStdin::new();
+    let ctx = AthenaContext::new(wallet_template, ADDRESS_ALICE, 0);
+    let mut runtime = Runtime::new(program.clone(), Some(&mut host), opts, Some(ctx));
+    stdin.write_vec(spawn_result.blob.clone());
+    stdin.write_vec(to_vec(&send_args).expect("failed to serialize wallet send arguments"));
+    runtime.write_vecs(&stdin.buffer);
 
     // now attempt the send
     let res = runtime.execute_function("athexp_send");
@@ -974,25 +959,23 @@
         _ => panic!("expected HostCallFailed error"),
       },
     }
+    drop(runtime);
 
     // transfer some coins to the new wallet
-    let address = host.borrow().get_spawn_result().unwrap().address;
-    host
-      .borrow_mut()
-      .transfer_balance(&ADDRESS_ALICE, &address, amount_to_send);
+    let address = spawn_result.address;
+    host.transfer_balance(&ADDRESS_ALICE, &address, amount_to_send);
     assert_eq!(
-      host.borrow().get_balance(&ADDRESS_ALICE),
+      host.get_balance(&ADDRESS_ALICE),
       SOME_COINS - amount_to_send
     );
-    assert_eq!(host.borrow().get_balance(&ADDRESS_CHARLIE), 0);
-    assert_eq!(host.borrow().get_balance(&address), amount_to_send);
-
-    // runtime gas is now zero due to execution failure, gas up
-    runtime.state.clk = 0;
-
-    // set up the stdin again
+    assert_eq!(host.get_balance(&ADDRESS_CHARLIE), 0);
+    assert_eq!(host.get_balance(&address), amount_to_send);
+
+    // set up the runtime again
     let mut stdin = AthenaStdin::new();
-    stdin.write_vec(host.borrow().get_spawn_result().unwrap().blob.clone());
+    let ctx = AthenaContext::new(spawn_result.address, ADDRESS_ALICE, 0);
+    let mut runtime = Runtime::new(program.clone(), Some(&mut host), opts, Some(ctx));
+    stdin.write_vec(spawn_result.blob);
     stdin.write_vec(to_vec(&send_args).expect("failed to serialize wallet send arguments"));
     runtime.write_vecs(&stdin.buffer);
 
@@ -1001,11 +984,11 @@
 
     // final balance check: some of alice's coins were sent to Charlie
     assert_eq!(
-      host.borrow().get_balance(&ADDRESS_ALICE),
+      host.get_balance(&ADDRESS_ALICE),
       SOME_COINS - amount_to_send
     );
-    assert_eq!(host.borrow().get_balance(&ADDRESS_CHARLIE), amount_to_send);
-    assert_eq!(host.borrow().get_balance(&address), 0);
+    assert_eq!(host.get_balance(&ADDRESS_CHARLIE), amount_to_send);
+    assert_eq!(host.get_balance(&address), 0);
   }
 
   #[test]
