use athena_interface::StatusCode;

use crate::runtime::{Outcome, Register, Syscall, SyscallContext, SyscallResult};

/// Write bytes to selected file descriptor.
/// Supported FDs:
/// - 1: stdout
/// - 2: stderr
/// - 3: public values
/// - 4: input stream (TODO:poszu check why it writes to the input stream)
///
/// FD 1 supports "cycle tracker". TODO(poszu): see if we need this, and add documentation or remove.
/// Note: data written to FD 1 & 2 must be a valid UTF-8 string.
pub(crate) struct SyscallWrite;

impl Syscall for SyscallWrite {
  fn execute(&self, ctx: &mut SyscallContext, fd: u32, write_buf: u32) -> SyscallResult {
    let nbytes = ctx.rt.register(Register::X12);
    let bytes = ctx.bytes(write_buf, nbytes as usize);
    let rt = &mut ctx.rt;
<<<<<<< HEAD
    let nbytes = rt.register(Register::X12);
    // Read nbytes from memory starting at write_buf.
    let mut bytes = (0..nbytes)
      .map(|i| rt.byte(write_buf + i))
      .collect::<Vec<u8>>();
=======
>>>>>>> 0a78b227
    match fd {
      1 => {
        let s = core::str::from_utf8(&bytes).or(Err(StatusCode::InvalidSyscallArgument))?;
        let flush_s = update_io_buf(ctx, fd, s);
        for line in flush_s {
          println!("stdout: {line}",);
        }
      }
      2 => {
        let s = core::str::from_utf8(&bytes).or(Err(StatusCode::InvalidSyscallArgument))?;
        let flush_s = update_io_buf(ctx, fd, s);
        for line in flush_s {
          println!("stderr: {line}");
        }
      }
      3 => {
        rt.state.public_values_stream.extend_from_slice(&bytes);
      }
      4 => {
        rt.state.input_stream.append(&mut bytes);
      }
      fd => {
        tracing::debug!(fd, "executing hook");
        match rt.execute_hook(fd, &bytes) {
          Ok(result) => {
            rt.state.input_stream.push(result);
          }
          Err(err) => {
            tracing::debug!(fd, ?err, "hook failed");
            return Err(StatusCode::InvalidSyscallArgument);
          }
        }
      }
    }
    Ok(Outcome::Result(None))
  }
}

fn update_io_buf(ctx: &mut SyscallContext, fd: u32, s: &str) -> Vec<String> {
  let rt = &mut ctx.rt;
  let entry = rt.io_buf.entry(fd).or_default();
  entry.push_str(s);
  if entry.contains('\n') {
    // Return lines except for the last from buf.
    let prev_buf = std::mem::take(entry);
    let mut lines = prev_buf.split('\n').collect::<Vec<&str>>();
    let last = lines.pop().unwrap_or("");
    *entry = last.to_string();
    lines
      .into_iter()
      .map(|line| line.to_string())
      .collect::<Vec<String>>()
  } else {
    vec![]
  }
}

#[cfg(test)]
mod tests {
  use athena_interface::StatusCode;

  use crate::{
    runtime::{hooks, Program, Runtime, Syscall, SyscallContext},
    utils::AthenaCoreOpts,
  };

  use super::SyscallWrite;

  #[test]
  fn invoking_nonexisting_hook_fails() {
    let mut runtime = Runtime::new(
      Program::new(vec![], 0, 0),
      None,
      AthenaCoreOpts::default(),
      None,
    );

    let result = SyscallWrite {}.execute(&mut SyscallContext { rt: &mut runtime }, 7, 0);
    assert_eq!(Err(StatusCode::InvalidSyscallArgument), result);
  }

  #[test]
  fn invoking_registered_hook() {
    let mut hook_mock = hooks::MockHook::new();
    let _ = hook_mock
      .expect_execute()
      .returning(|_, _| Ok(vec![1, 2, 3, 4, 5]));
    let mut runtime = Runtime::new(
      Program::new(vec![], 0, 0),
      None,
      AthenaCoreOpts::default(),
      None,
    );
    runtime.register_hook(7, Box::new(hook_mock)).unwrap();

    let result = SyscallWrite {}.execute(&mut SyscallContext { rt: &mut runtime }, 7, 0);
    result.unwrap();
    let result = runtime.state.input_stream.pop().unwrap();
    assert_eq!(vec![1, 2, 3, 4, 5], result);
  }
}<|MERGE_RESOLUTION|>--- conflicted
+++ resolved
@@ -18,14 +18,6 @@
     let nbytes = ctx.rt.register(Register::X12);
     let bytes = ctx.bytes(write_buf, nbytes as usize);
     let rt = &mut ctx.rt;
-<<<<<<< HEAD
-    let nbytes = rt.register(Register::X12);
-    // Read nbytes from memory starting at write_buf.
-    let mut bytes = (0..nbytes)
-      .map(|i| rt.byte(write_buf + i))
-      .collect::<Vec<u8>>();
-=======
->>>>>>> 0a78b227
     match fd {
       1 => {
         let s = core::str::from_utf8(&bytes).or(Err(StatusCode::InvalidSyscallArgument))?;
@@ -42,16 +34,16 @@
         }
       }
       3 => {
-        rt.state.public_values_stream.extend_from_slice(&bytes);
+        rt.state.public_values_stream.extend(bytes);
       }
       4 => {
-        rt.state.input_stream.append(&mut bytes);
+        rt.state.input_stream.extend(bytes);
       }
       fd => {
         tracing::debug!(fd, "executing hook");
         match rt.execute_hook(fd, &bytes) {
           Ok(result) => {
-            rt.state.input_stream.push(result);
+            rt.state.input_stream.extend(result);
           }
           Err(err) => {
             tracing::debug!(fd, ?err, "hook failed");
@@ -123,7 +115,6 @@
 
     let result = SyscallWrite {}.execute(&mut SyscallContext { rt: &mut runtime }, 7, 0);
     result.unwrap();
-    let result = runtime.state.input_stream.pop().unwrap();
-    assert_eq!(vec![1, 2, 3, 4, 5], result);
+    assert_eq!(vec![1, 2, 3, 4, 5], runtime.state.input_stream);
   }
 }