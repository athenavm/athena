name: PR

on:
  push:
    branches: [main]
  pull_request:
    branches:
      - "**"
    paths:
      - "cli/**"
      - "core/**"
      - "ffi/**"
      - "sdk/**"
      - "vm/**"
      - "tests/**"
      - "examples/**"
      - "Cargo.toml"
      - ".github/workflows/**"
  merge_group:

concurrency:
  group: ${{ github.workflow }}-${{ github.event.pull_request.number || github.ref }}
  cancel-in-progress: true

jobs:
  test-x86:
    name: Test
    strategy:
      matrix:
        runner:
          - ubuntu-latest
          - [runs-on, runner=8cpu-linux-arm64, "run-id=${{ github.run_id }}"]
          - macos-latest
          - macos-13
    runs-on: ${{ matrix.runner }}
    timeout-minutes: 10
    env:
      CARGO_NET_GIT_FETCH_WITH_CLI: "true"
    steps:
      - name: Checkout sources
        uses: actions/checkout@v4

      - name: Setup CI
        uses: ./.github/actions/setup

      - name: Run cargo check
        uses: actions-rs/cargo@v1
        with:
          command: check
          args: --all-targets --all-features

      - name: Run cargo test
        uses: actions-rs/cargo@v1
        with:
          command: test
          args: --release
        env:
          RUSTFLAGS: -Copt-level=3 -Cdebug-assertions -Coverflow-checks=y -Cdebuginfo=0 -C target-cpu=native
          RUST_BACKTRACE: 1

<<<<<<< HEAD
  # test-arm:
  #   name: Test (ARM)
  #   runs-on: runs-on,runner=64cpu-linux-arm64,spot=false
  #   env:
  #     CARGO_NET_GIT_FETCH_WITH_CLI: "true"
  #   steps:
  #     - name: Checkout sources
  #       uses: actions/checkout@v4

  #     - name: Setup CI
  #       uses: ./.github/actions/setup

  #     - name: Run cargo check
  #       uses: actions-rs/cargo@v1
  #       with:
  #         command: check
  #         args: --all-targets --all-features

  #     - name: Run cargo test
  #       uses: actions-rs/cargo@v1
  #       with:
  #         command: test
  #         args: --release
  #       env:
  #         RUSTFLAGS: -Copt-level=3 -Cdebug-assertions -Coverflow-checks=y -Cdebuginfo=0 -C target-cpu=native
  #         RUST_BACKTRACE: 1

=======
>>>>>>> 2249fd3b
  test-go:
    name: Test (Go)
    runs-on: ubuntu-latest
    steps:
      - name: Checkout sources
        uses: actions/checkout@v4

      - name: Setup CI
        uses: ./.github/actions/setup

      - name: Run go test
        run: |
          cd ffi/athcon/bindings/go
          go generate
          go test -v ./...

  lint:
    name: Formatting & Clippy
    runs-on: ubuntu-latest
    env:
      CARGO_NET_GIT_FETCH_WITH_CLI: "true"
    steps:
      - name: Checkout sources
        uses: actions/checkout@v4

      - name: Setup CI
        uses: ./.github/actions/setup

      - name: Run cargo fmt
        uses: actions-rs/cargo@v1
        with:
          command: fmt
          args: --all -- --check
        env:
          CARGO_INCREMENTAL: 1

      - name: Run cargo clippy
        uses: actions-rs/cargo@v1
        with:
          command: clippy
          args: --all-features --all-targets -- -D warnings -A incomplete-features
        env:
          CARGO_INCREMENTAL: 1

  examples:
    name: Examples
    runs-on: ubuntu-latest
    env:
      ATHENA_DIR: "${{ github.workspace }}/.athena"
      CARGO_NET_GIT_FETCH_WITH_CLI: "true"
    steps:
      - name: Checkout sources
        uses: actions/checkout@v4

      - name: Setup CI
        uses: ./.github/actions/setup

      - name: Install Athena toolchain
        run: |
          curl -L https://install.athenavm.org | bash
          $ATHENA_DIR/bin/athup --path $GITHUB_WORKSPACE
          $ATHENA_DIR/bin/cargo-athena athena --version
          echo "$ATHENA_DIR/bin" >> $GITHUB_PATH

      - name: Install Athena CLI
        run: |
          cd cli
          cargo install --force --locked --path .
          cargo athena install-toolchain

      - name: Run cargo check
        run: |
          RUSTFLAGS="-Copt-level=3 -Cdebug-assertions -Coverflow-checks=y -Cdebuginfo=0 -C target-cpu=native" \
          cargo check --manifest-path examples/Cargo.toml --all-targets --all-features

  cli:
    name: CLI
    runs-on: ubuntu-latest
    env:
      ATHENA_DIR: "${{ github.workspace }}/.athena"
      CARGO_NET_GIT_FETCH_WITH_CLI: "true"
    steps:
      - name: Checkout sources
        uses: actions/checkout@v4

      - name: Setup CI
        uses: ./.github/actions/setup

      - name: Install Athena toolchain
        run: |
          curl -L https://install.athenavm.org | bash
          $ATHENA_DIR/bin/athup --path $GITHUB_WORKSPACE
          $ATHENA_DIR/bin/cargo-athena athena --version
          echo "$ATHENA_DIR/bin" >> $GITHUB_PATH

      - name: Install Athena CLI
        run: |
          cd cli
          cargo install --force --locked --path .
          cargo athena install-toolchain

      - name: Run cargo athena new
        run: |
          cargo athena new fibonacci

      - name: Build program and run script
        run: |
          cd fibonacci
          cd program
          cargo add athena-vm --path $GITHUB_WORKSPACE/vm/entrypoint
          cargo athena build
          cd ../script
          cargo add athena-interface --path $GITHUB_WORKSPACE/interface
          cargo add athena-sdk --path $GITHUB_WORKSPACE/sdk
          RUST_LOG=info cargo run --release<|MERGE_RESOLUTION|>--- conflicted
+++ resolved
@@ -58,36 +58,6 @@
           RUSTFLAGS: -Copt-level=3 -Cdebug-assertions -Coverflow-checks=y -Cdebuginfo=0 -C target-cpu=native
           RUST_BACKTRACE: 1
 
-<<<<<<< HEAD
-  # test-arm:
-  #   name: Test (ARM)
-  #   runs-on: runs-on,runner=64cpu-linux-arm64,spot=false
-  #   env:
-  #     CARGO_NET_GIT_FETCH_WITH_CLI: "true"
-  #   steps:
-  #     - name: Checkout sources
-  #       uses: actions/checkout@v4
-
-  #     - name: Setup CI
-  #       uses: ./.github/actions/setup
-
-  #     - name: Run cargo check
-  #       uses: actions-rs/cargo@v1
-  #       with:
-  #         command: check
-  #         args: --all-targets --all-features
-
-  #     - name: Run cargo test
-  #       uses: actions-rs/cargo@v1
-  #       with:
-  #         command: test
-  #         args: --release
-  #       env:
-  #         RUSTFLAGS: -Copt-level=3 -Cdebug-assertions -Coverflow-checks=y -Cdebuginfo=0 -C target-cpu=native
-  #         RUST_BACKTRACE: 1
-
-=======
->>>>>>> 2249fd3b
   test-go:
     name: Test (Go)
     runs-on: ubuntu-latest
