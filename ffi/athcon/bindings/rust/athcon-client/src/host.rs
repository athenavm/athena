--- conflicted
+++ resolved
@@ -163,22 +163,12 @@
       msg.kind,
       &msg.recipient.bytes,
       &msg.sender.bytes,
-<<<<<<< HEAD
-      &msg.value.bytes,
-      input_data,
-=======
       msg.value,
       if !msg.input_data.is_null() && msg.input_size > 0 {
         std::slice::from_raw_parts(msg.input_data, msg.input_size)
       } else {
         &[]
       },
-      if !msg.method_name.is_null() && msg.method_name_size > 0 {
-        std::slice::from_raw_parts(msg.method_name, msg.method_name_size)
-      } else {
-        &[]
-      },
->>>>>>> 0f6c1f06
       msg.gas,
       msg.depth,
     );
