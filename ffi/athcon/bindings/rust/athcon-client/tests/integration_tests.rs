use std::collections::BTreeMap;
use std::rc::Rc;

use athcon_client::host::HostContext as HostInterface;
use athcon_client::{
  types::{Address, Bytes, Bytes32, ADDRESS_LENGTH, BYTES32_LENGTH},
  AthconVm,
};
use athcon_vm::{MessageKind, Revision, StatusCode, StorageStatus};
use athena_interface::ADDRESS_ALICE;

const CONTRACT_CODE: &[u8] =
  include_bytes!("../../../../../../tests/recursive_call/elf/recursive-call-test");

struct HostContext {
  storage: BTreeMap<Bytes32, Bytes32>,
  vm: Rc<AthconVm>,
}

impl HostContext {
  fn new(vm: AthconVm) -> HostContext {
    HostContext {
      storage: BTreeMap::new(),
      vm: Rc::new(vm),
    }
  }
}

// An extremely simplistic host implementation. Note that we cannot use the MockHost
// from athena-interface because we need to work with FFI types here.
impl HostInterface for HostContext {
  fn account_exists(&self, _addr: &Address) -> bool {
    println!("Host: account_exists");
    true
  }

  fn get_storage(&self, _addr: &Address, key: &Bytes32) -> Bytes32 {
    println!("Host: get_storage");
    let value = self.storage.get(key);
    let ret: Bytes32 = match value {
      Some(value) => value.to_owned(),
      None => [0u8; BYTES32_LENGTH],
    };
    println!("{:?} -> {:?}", hex::encode(key), hex::encode(ret));
    ret
  }

  fn set_storage(&mut self, _addr: &Address, key: &Bytes32, value: &Bytes32) -> StorageStatus {
    println!("Host: set_storage");
    println!("{:?} -> {:?}", hex::encode(key), hex::encode(value));
    self.storage.insert(key.to_owned(), value.to_owned());
    StorageStatus::ATHCON_STORAGE_MODIFIED
  }

  fn get_balance(&self, _addr: &Address) -> u64 {
    println!("Host: get_balance");
    0
  }

  fn get_tx_context(&self) -> (u64, Address, i64, i64, i64, Bytes32) {
    println!("Host: get_tx_context");
    (0, [0u8; ADDRESS_LENGTH], 0, 0, 0, [0u8; BYTES32_LENGTH])
  }

  fn get_block_hash(&self, _number: i64) -> Bytes32 {
    println!("Host: get_block_hash");
    [0u8; BYTES32_LENGTH]
  }

  fn call(
    &mut self,
    kind: MessageKind,
    destination: &Address,
    sender: &Address,
    value: u64,
    input: &Bytes,
    gas: i64,
    depth: i32,
  ) -> (Vec<u8>, i64, Address, StatusCode) {
    println!("Host: call");
    // check depth
    if depth > 10 {
      return (
        vec![0u8; BYTES32_LENGTH],
        0,
        [0u8; ADDRESS_LENGTH],
        StatusCode::ATHCON_CALL_DEPTH_EXCEEDED,
      );
    }

    // we recognize one destination address
    if destination != &ADDRESS_ALICE {
      return (
        vec![0u8; BYTES32_LENGTH],
        0,
        [0u8; ADDRESS_LENGTH],
        StatusCode::ATHCON_CONTRACT_VALIDATION_FAILURE,
      );
    }

    let res = self.vm.clone().execute(
      self,
      Revision::ATHCON_FRONTIER,
      kind,
      depth + 1,
      gas,
      destination,
      sender,
      input,
      value,
      CONTRACT_CODE,
    );
    (res.0.to_vec(), res.1, [0u8; ADDRESS_LENGTH], res.2)
  }

  fn spawn(&mut self, _blob: &[u8]) -> Address {
    todo!()
  }

  fn deploy(&mut self, _code: &[u8]) -> Address {
    todo!()
  }
}

impl Drop for HostContext {
  fn drop(&mut self) {
    println!("Dump storage:");
    for (key, value) in &self.storage {
      println!("{:?} -> {:?}", hex::encode(key), hex::encode(value));
    }
  }
}

/// Test the Rust host interface to athcon
/// We don't use this in production since Athena provides only the VM, not the Host, but
/// it allows us to test talking to the VM via FFI, and that the host bindings work as expected.
#[test]
fn test_rust_host() {
  let vm = AthconVm::new();
  println!("Instantiate: {:?}", (vm.get_name(), vm.get_version()));

  let mut host = HostContext::new(vm);

  let (output, gas_left, status_code) = host.vm.clone().execute(
    &mut host,
    Revision::ATHCON_FRONTIER,
    MessageKind::ATHCON_CALL,
    0,
    50000000,
    &ADDRESS_ALICE,
    &[128u8; ADDRESS_LENGTH],
<<<<<<< HEAD
    // input payload consists of empty method selector (4 bytes) + simple LE integer argument (4 bytes)
    [0u8, 0u8, 0u8, 0u8, 3u8, 0u8, 0u8, 0u8].as_ref(),
    &[0u8; BYTES32_LENGTH],
=======
    // the value 3 as little-endian u32
    3u32.to_le_bytes().as_slice(),
    // empty method name
    &[],
    0,
>>>>>>> 0f6c1f06
    CONTRACT_CODE,
  );
  println!("Output:  {:?}", hex::encode(&output));
  println!("GasLeft: {:?}", gas_left);
  println!("Status:  {:?}", status_code);
  assert_eq!(status_code, StatusCode::ATHCON_SUCCESS);
  assert_eq!(u32::from_le_bytes(output.as_slice().try_into().unwrap()), 2);
}<|MERGE_RESOLUTION|>--- conflicted
+++ resolved
@@ -149,17 +149,9 @@
     50000000,
     &ADDRESS_ALICE,
     &[128u8; ADDRESS_LENGTH],
-<<<<<<< HEAD
     // input payload consists of empty method selector (4 bytes) + simple LE integer argument (4 bytes)
     [0u8, 0u8, 0u8, 0u8, 3u8, 0u8, 0u8, 0u8].as_ref(),
-    &[0u8; BYTES32_LENGTH],
-=======
-    // the value 3 as little-endian u32
-    3u32.to_le_bytes().as_slice(),
-    // empty method name
-    &[],
     0,
->>>>>>> 0f6c1f06
     CONTRACT_CODE,
   );
   println!("Output:  {:?}", hex::encode(&output));
