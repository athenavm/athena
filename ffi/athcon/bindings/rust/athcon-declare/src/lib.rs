//! athcon-declare is an attribute-style procedural macro to be used for automatic generation of FFI
//! code for the ATHCON API with minimal boilerplate.
//!
//! athcon-declare can be used by applying its attribute to any struct which implements the `AthconVm`
//! trait, from the athcon-vm crate.
//!
//! The macro takes three arguments: a valid UTF-8 stylized VM name, a comma-separated list of
//! capabilities, and a version string.
//!
//! # Example
//! ```
//! #[athcon_declare::athcon_declare_vm("This is an example VM name", "athena1", "1.2.3-custom")]
//! pub struct ExampleVM;
//!
//! impl athcon_vm::AthconVm for ExampleVM {
//!     fn init() -> Self {
//!       ExampleVM {}
//!     }
//!
//!     unsafe fn execute(
//!       &self,
//!       revision: athcon_vm::ffi::athcon_revision,
//!       code: &[u8],
//!       message: &athcon_vm::ExecutionMessage,
//!       host: *const athcon_vm::ffi::athcon_host_interface,
//!       context: *mut athcon_vm::ffi::athcon_host_context,
//!     ) -> athcon_vm::ExecutionResult {
//!       athcon_vm::ExecutionResult::success(1337, None)
//!     }
//! }
//! ```

// Set a higher recursion limit because parsing certain token trees might fail with the default of 64.
#![recursion_limit = "256"]

extern crate proc_macro;

use std::ffi::CString;

use heck::AsShoutySnakeCase;
use proc_macro::TokenStream;
use proc_macro2::Span;
use quote::quote;
use syn::parse::Parse;
use syn::parse::ParseStream;
use syn::parse_macro_input;
use syn::spanned::Spanned;
use syn::Ident;
use syn::ItemStruct;
use syn::Lit;
use syn::LitCStr;
use syn::LitInt;

struct VMName(String);

#[derive(Debug)]
struct VMMetaData {
  capabilities: u32,
  // Not included in VMName because it is parsed from the meta-item arguments.
  name_stylized: String,
  custom_version: String,
}

impl VMName {
  fn new(ident: String) -> Self {
    VMName(ident)
  }

  /// Get the struct's name as an explicit identifier to be interpolated with quote.
  fn as_type_ident(&self) -> Ident {
    Ident::new(&self.0, Span::call_site())
  }

  /// Get the lowercase name prepended with arbitrary text as an explicit ident.
  fn get_lowercase_as_ident_prepend(&self, prefix: &str) -> Ident {
    let concat = format!("{}{}", prefix, self.0.to_lowercase());
    Ident::new(&concat, Span::call_site())
  }

  /// Get the lowercase name appended with arbitrary text as an explicit ident.
  fn get_caps_as_ident_append(&self, suffix: &str) -> Ident {
    let concat = format!("{}{}", AsShoutySnakeCase(&self.0), suffix);
    Ident::new(&concat, Span::call_site())
  }
}

impl Parse for VMMetaData {
  fn parse(input: ParseStream) -> syn::Result<Self> {
    let lits = syn::punctuated::Punctuated::<Lit, syn::Token![,]>::parse_terminated(input)?;

    if lits.len() != 3 {
      return Err(syn::Error::new_spanned(
        lits,
        "Expected exactly three arguments",
      ));
    }

    let name = match &lits[0] {
      Lit::Str(s) => s.value(),
      lit => {
        return Err(syn::Error::new_spanned(
          lit,
          "First argument must be a string literal",
        ))
      }
    };

    let capabilities_string = match &lits[1] {
      Lit::Str(s) => s.value(),
      lit => {
        return Err(syn::Error::new_spanned(
          lit,
          "Second argument must be a string literal",
        ))
      }
    };

    let capabilities_list_pruned: String = capabilities_string
      .chars()
      .filter(|c| *c != '_' && *c != ' ')
      .collect();
    let mut capabilities_flags = 0u32;
    for capability in capabilities_list_pruned.split(',') {
      match capability {
        "athena1" => capabilities_flags |= 1,
        _ => panic!("Invalid capability specified."),
      }
    }

    let version = match &lits[2] {
      Lit::Str(s) => s.value(),
      lit => {
        return Err(syn::Error::new_spanned(
          lit,
          "Third argument must be a string literal",
        ))
      }
    };

    Ok(VMMetaData {
      capabilities: capabilities_flags,
      name_stylized: name,
      custom_version: version,
    })
  }
}

#[proc_macro_attribute]
pub fn athcon_declare_vm(args: TokenStream, item: TokenStream) -> TokenStream {
  // First, try to parse the input token stream into an AST node representing a struct
  // declaration.
  let input: ItemStruct = parse_macro_input!(item as ItemStruct);

  // Extract the identifier of the struct from the AST node.
  let vm_type_name: String = input.ident.to_string();

  let name = VMName::new(vm_type_name);

  // Parse the arguments for the macro.
  let vm_data = parse_macro_input!(args as VMMetaData);

  // Get all the tokens from the respective helpers.
<<<<<<< HEAD
  let static_data_tokens = build_static_data(&name, &vm_data);
  let capabilities_tokens = build_capabilities_fn(vm_data.get_capabilities());
  let set_option_tokens = build_set_option_fn(&name);
  let create_tokens = build_create_fn(&name);
  let destroy_tokens = build_destroy_fn(&name);
  let execute_tokens = build_execute_fn(&name);
=======
  let static_data_tokens = build_static_data(&names, &vm_data);
  let capabilities_tokens = build_capabilities_fn(vm_data.capabilities);
  let set_option_tokens = build_set_option_fn(&names);
  let create_tokens = build_create_fn(&names);
  let destroy_tokens = build_destroy_fn(&names);
  let execute_tokens = build_execute_fn(&names);
>>>>>>> ce98a10f

  let quoted = quote! {
      #input
      #static_data_tokens
      #capabilities_tokens
      #set_option_tokens
      #create_tokens
      #destroy_tokens
      #execute_tokens
  };

  quoted.into()
}

/// Generate tokens for the static data associated with an athcon VM.
fn build_static_data(name: &VMName, metadata: &VMMetaData) -> proc_macro2::TokenStream {
  // Stitch together the VM name and the suffix _NAME
  let static_name_ident = name.get_caps_as_ident_append("_NAME");
  let static_version_ident = name.get_caps_as_ident_append("_VERSION");

  // Turn the stylized VM name and version into string literals.
  let stylized_name = CString::new(metadata.name_stylized.as_str()).unwrap();
  let stylized_name_literal = LitCStr::new(stylized_name.as_c_str(), metadata.name_stylized.span());

  let version = CString::new(metadata.custom_version.as_str()).unwrap();
  let version_literal = LitCStr::new(version.as_c_str(), metadata.custom_version.span());

  quote! {
      static #static_name_ident: &'static core::ffi::CStr = #stylized_name_literal;
      static #static_version_ident: &'static core::ffi::CStr = #version_literal;
  }
}

/// Takes a capabilities flag and builds the athcon_get_capabilities callback.
fn build_capabilities_fn(capabilities: u32) -> proc_macro2::TokenStream {
  let capabilities_string = capabilities.to_string();
  let capabilities_literal = LitInt::new(&capabilities_string, capabilities.span());

  quote! {
      extern "C" fn __athcon_get_capabilities(instance: *mut ::athcon_vm::ffi::athcon_vm) -> ::athcon_vm::ffi::athcon_capabilities_flagset {
          #capabilities_literal
      }
  }
}

fn build_set_option_fn(name: &VMName) -> proc_macro2::TokenStream {
  let type_name_ident = name.as_type_ident();

  quote! {
      extern "C" fn __athcon_set_option(
          instance: *mut ::athcon_vm::ffi::athcon_vm,
          key: *const std::os::raw::c_char,
          value: *const std::os::raw::c_char,
      ) -> ::athcon_vm::ffi::athcon_set_option_result
      {
          use athcon_vm::{AthconVm, SetOptionError};
          use std::ffi::CStr;

          assert!(!instance.is_null());

          if key.is_null() {
              return ::athcon_vm::ffi::athcon_set_option_result::ATHCON_SET_OPTION_INVALID_NAME;
          }

          let key = unsafe { CStr::from_ptr(key) };
          let key = match key.to_str() {
              Ok(k) => k,
              Err(e) => return ::athcon_vm::ffi::athcon_set_option_result::ATHCON_SET_OPTION_INVALID_NAME,
          };

          let value = if !value.is_null() {
              unsafe { CStr::from_ptr(value) }
          } else {
              unsafe { CStr::from_bytes_with_nul_unchecked(&[0]) }
          };

          let value = match value.to_str() {
              Ok(k) => k,
              Err(e) => return ::athcon_vm::ffi::athcon_set_option_result::ATHCON_SET_OPTION_INVALID_VALUE,
          };

          let mut container = unsafe {
              // Acquire ownership from athcon.
              ::athcon_vm::AthconContainer::<#type_name_ident>::from_ffi_pointer(instance)
          };

          let result = match container.set_option(key, value) {
              Ok(()) => ::athcon_vm::ffi::athcon_set_option_result::ATHCON_SET_OPTION_SUCCESS,
              Err(SetOptionError::InvalidKey) => ::athcon_vm::ffi::athcon_set_option_result::ATHCON_SET_OPTION_INVALID_NAME,
              Err(SetOptionError::InvalidValue) => ::athcon_vm::ffi::athcon_set_option_result::ATHCON_SET_OPTION_INVALID_VALUE,
          };

          unsafe {
              // Release ownership to athcon.
              ::athcon_vm::AthconContainer::into_ffi_pointer(container);
          }

          result
      }
  }
}

/// Takes an identifier and struct definition, builds an athcon_create_* function for FFI.
fn build_create_fn(name: &VMName) -> proc_macro2::TokenStream {
  let type_ident = name.as_type_ident();
  let fn_ident = name.get_lowercase_as_ident_prepend("athcon_create_");

  let static_version_ident = name.get_caps_as_ident_append("_VERSION");
  let static_name_ident = name.get_caps_as_ident_append("_NAME");

  // Note: we can get CStrs unchecked because we did the checks on instantiation of VMMetaData.
  quote! {
      #[no_mangle]
      extern "C" fn #fn_ident() -> *mut ::athcon_vm::ffi::athcon_vm {
          let new_instance = ::athcon_vm::ffi::athcon_vm {
              abi_version: ::athcon_vm::ffi::ATHCON_ABI_VERSION as i32,
              destroy: Some(__athcon_destroy),
              execute: Some(__athcon_execute),
              get_capabilities: Some(__athcon_get_capabilities),
              set_option: Some(__athcon_set_option),
              name: #static_name_ident.as_ptr(),
              version: #static_version_ident.as_ptr(),
          };

          let container = ::athcon_vm::AthconContainer::<#type_ident>::new(new_instance);

          unsafe {
              // Release ownership to athcon.
              ::athcon_vm::AthconContainer::into_ffi_pointer(container)
          }
      }
  }
}

/// Builds a callback to dispose of the VM instance.
fn build_destroy_fn(name: &VMName) -> proc_macro2::TokenStream {
  let type_ident = name.as_type_ident();

  quote! {
      extern "C" fn __athcon_destroy(instance: *mut ::athcon_vm::ffi::athcon_vm) {
          if instance.is_null() {
              // This is an irrecoverable error that violates the athcon spec.
              std::process::abort();
          }
          unsafe {
              // Acquire ownership from athcon. This will deallocate it also at the end of the scope.
              ::athcon_vm::AthconContainer::<#type_ident>::from_ffi_pointer(instance);
          }
      }
  }
}

/// Builds the main execution entry point.
fn build_execute_fn(name: &VMName) -> proc_macro2::TokenStream {
  let type_name_ident = name.as_type_ident();

  quote! {
      extern "C" fn __athcon_execute(
          instance: *mut ::athcon_vm::ffi::athcon_vm,
          host: *const ::athcon_vm::ffi::athcon_host_interface,
          context: *mut ::athcon_vm::ffi::athcon_host_context,
          revision: ::athcon_vm::ffi::athcon_revision,
          msg: *const ::athcon_vm::ffi::athcon_message,
          code: *const u8,
          code_size: usize
      ) -> ::athcon_vm::ffi::athcon_result
      {
          use athcon_vm::AthconVm;

          // TODO: context is optional in case of the "precompiles" capability
          if instance.is_null() || msg.is_null() || (code.is_null() && code_size != 0) {
              // These are irrecoverable errors that violate the athcon spec.
              std::process::abort();
          }

          assert!(!instance.is_null());
          assert!(!msg.is_null());

          let execution_message: ::athcon_vm::ExecutionMessage = unsafe {
              msg.as_ref().expect("athcon message is null").into()
          };

          let empty_code = [0u8;0];
          let code_ref: &[u8] = if code.is_null() {
              assert_eq!(code_size, 0);
              &empty_code
          } else {
              unsafe {
                  ::std::slice::from_raw_parts(code, code_size)
              }
          };

          let container = unsafe {
              // Acquire ownership from athcon.
              ::athcon_vm::AthconContainer::<#type_name_ident>::from_ffi_pointer(instance)
          };

          let result = unsafe {::std::panic::catch_unwind(|| {
              container.execute(revision, code_ref, &execution_message, host, context)
          })};

          let result = if result.is_err() {
              // Consider a panic an internal error.
              ::athcon_vm::ExecutionResult::new(::athcon_vm::ffi::athcon_status_code::ATHCON_INTERNAL_ERROR, 0, None)
          } else {
              result.unwrap()
          };

          unsafe {
              // Release ownership to athcon.
              ::athcon_vm::AthconContainer::into_ffi_pointer(container);
          }

          result.into()
      }
  }
}

#[cfg(test)]
mod tests {
  #[test]
<<<<<<< HEAD
  fn test_vm_name_prepend_lowercase() {
    let name = super::VMName::new("ExampleVM".to_string());
    let ident = name.get_lowercase_as_ident_prepend("athcon_");
    assert_eq!(ident.to_string(), "athcon_examplevm");
  }
  #[test]
  fn test_vm_name_append_caps() {
    let name = super::VMName::new("ExampleVM".to_string());
    let ident = name.get_caps_as_ident_append("_NAME");
    assert_eq!(ident.to_string(), "EXAMPLE_VM_NAME");
=======
  fn test_vmmetadata_parsing() {
    let s = syn::parse_str::<super::VMMetaData>(
      r#""This is an example VM name", "athena1", "1.2.3-custom""#,
    )
    .unwrap();

    assert_eq!(s.capabilities, 1);
    assert_eq!(s.name_stylized, "This is an example VM name");
    assert_eq!(s.custom_version, "1.2.3-custom");
  }

  #[test]
  fn test_vmmetadata_parsing_needs_3_attributes() {
    let s = syn::parse_str::<super::VMMetaData>(r#""This is an example VM name", "athena1""#);

    let err = s.unwrap_err();
    assert_eq!(err.to_string(), "Expected exactly three arguments");
>>>>>>> ce98a10f
  }
}<|MERGE_RESOLUTION|>--- conflicted
+++ resolved
@@ -160,21 +160,12 @@
   let vm_data = parse_macro_input!(args as VMMetaData);
 
   // Get all the tokens from the respective helpers.
-<<<<<<< HEAD
   let static_data_tokens = build_static_data(&name, &vm_data);
-  let capabilities_tokens = build_capabilities_fn(vm_data.get_capabilities());
+  let capabilities_tokens = build_capabilities_fn(vm_data.capabilities);
   let set_option_tokens = build_set_option_fn(&name);
   let create_tokens = build_create_fn(&name);
   let destroy_tokens = build_destroy_fn(&name);
   let execute_tokens = build_execute_fn(&name);
-=======
-  let static_data_tokens = build_static_data(&names, &vm_data);
-  let capabilities_tokens = build_capabilities_fn(vm_data.capabilities);
-  let set_option_tokens = build_set_option_fn(&names);
-  let create_tokens = build_create_fn(&names);
-  let destroy_tokens = build_destroy_fn(&names);
-  let execute_tokens = build_execute_fn(&names);
->>>>>>> ce98a10f
 
   let quoted = quote! {
       #input
@@ -396,7 +387,6 @@
 #[cfg(test)]
 mod tests {
   #[test]
-<<<<<<< HEAD
   fn test_vm_name_prepend_lowercase() {
     let name = super::VMName::new("ExampleVM".to_string());
     let ident = name.get_lowercase_as_ident_prepend("athcon_");
@@ -407,7 +397,9 @@
     let name = super::VMName::new("ExampleVM".to_string());
     let ident = name.get_caps_as_ident_append("_NAME");
     assert_eq!(ident.to_string(), "EXAMPLE_VM_NAME");
-=======
+  }
+
+  #[test]
   fn test_vmmetadata_parsing() {
     let s = syn::parse_str::<super::VMMetaData>(
       r#""This is an example VM name", "athena1", "1.2.3-custom""#,
@@ -425,6 +417,5 @@
 
     let err = s.unwrap_err();
     assert_eq!(err.to_string(), "Expected exactly three arguments");
->>>>>>> ce98a10f
   }
 }