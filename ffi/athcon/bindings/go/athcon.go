--- conflicted
+++ resolved
@@ -208,15 +208,9 @@
 		kind:      C.enum_athcon_call_kind(kind),
 		depth:     C.int32_t(depth),
 		gas:       C.int64_t(gas),
-<<<<<<< HEAD
 		recipient: *athconAddress(recipient),
 		sender:    *athconAddress(sender),
-		value:     *athconBytes32(value),
-=======
-		recipient: athconAddress(recipient),
-		sender:    athconAddress(sender),
 		value:     C.uint64_t(value),
->>>>>>> 0f6c1f06
 	}
 	if len(input) > 0 {
 		// Allocate memory for input data in C.
