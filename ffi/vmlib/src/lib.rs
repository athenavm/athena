use std::error::Error;

use athcon_declare::athcon_declare_vm;
use athcon_sys as ffi;
use athcon_vm::{
  AthconVm, ExecutionContext, ExecutionMessage as AthconExecutionMessage,
  ExecutionResult as AthconExecutionResult, MessageKind as AthconMessageKind, Revision,
  SetOptionError,
};
use athena_interface::{
  Address, AthenaMessage, AthenaRevision, Balance, Bytes32, ExecutionResult, HostInterface,
  MessageKind, StatusCode, StorageStatus, TransactionContext, VmInterface,
};
use athena_runner::AthenaVm;

#[athcon_declare_vm("Athena", "athena1", "0.1.0")]
pub struct AthenaVMWrapper {
  // Internal, wrapped, Rust-native VM
  athena_vm: AthenaVm,
}

impl AthconVm for AthenaVMWrapper {
  fn init() -> Self {
    let _ = tracing_subscriber::fmt()
      .with_env_filter(tracing_subscriber::EnvFilter::from_default_env())
      .try_init();
    Self {
      athena_vm: AthenaVm::new(),
    }
  }

  fn set_option(&mut self, _key: &str, _value: &str) -> Result<(), SetOptionError> {
    // we don't currently support any options
    Err(SetOptionError::InvalidKey)
  }

  /// `execute` is the main entrypoint from FFI. It's called from the macro-generated `__athcon_execute` fn.
  /// Note that we have to pass in a raw `context` pointer here. If we wrap it into the
  /// `AthenaExecutionContext` object inside the top-level FFI function and pass it in here, it causes
  /// lifetime issues.
  fn execute(
    &self,
    rev: Revision,
    code: &[u8],
    message: &AthconExecutionMessage,
    host: &ffi::athcon_host_interface,
    context: *mut ffi::athcon_host_context,
  ) -> AthconExecutionResult {
    // note that host context is allowed to be null. it's opaque and totally up to the host
    // whether and how to use it.
    if message.kind() != AthconMessageKind::ATHCON_CALL || code.is_empty() {
      return AthconExecutionResult::failure();
    }

    // Perform the conversion from `ffi::athcon_message` to `AthenaMessage`
    let athena_msg = AthenaMessageWrapper::from(message);

    // Unpack the context
    let execution_context = ExecutionContext::new(host, context);
    let mut host = WrappedHostInterface::new(execution_context);

    // Execute the code and proxy the result back to the caller
    let execution_result =
      self
        .athena_vm
        .execute(&mut host, RevisionWrapper::from(rev).0, athena_msg.0, code);
    ExecutionResultWrapper(execution_result).into()
  }
}

struct RevisionWrapper(AthenaRevision);

impl From<Revision> for RevisionWrapper {
  fn from(rev: Revision) -> Self {
    match rev {
      Revision::ATHCON_FRONTIER => RevisionWrapper(AthenaRevision::AthenaFrontier),
    }
  }
}

struct AddressWrapper(Address);

impl From<ffi::athcon_address> for AddressWrapper {
  fn from(address: ffi::athcon_address) -> Self {
    AddressWrapper(address.bytes)
  }
}

impl From<AddressWrapper> for Address {
  fn from(address: AddressWrapper) -> Self {
    address.0
  }
}

impl From<AddressWrapper> for ffi::athcon_address {
  fn from(address: AddressWrapper) -> Self {
    ffi::athcon_address { bytes: address.0 }
  }
}

struct Bytes32Wrapper(Bytes32);

impl From<Bytes32Wrapper> for ffi::athcon_bytes32 {
  fn from(bytes: Bytes32Wrapper) -> Self {
    ffi::athcon_bytes32 { bytes: bytes.0 }
  }
}

impl From<Bytes32Wrapper> for Bytes32 {
  fn from(bytes: Bytes32Wrapper) -> Self {
    bytes.0
  }
}

impl From<ffi::athcon_bytes32> for Bytes32Wrapper {
  fn from(bytes: ffi::athcon_bytes32) -> Self {
    Bytes32Wrapper(bytes.bytes)
  }
}

struct MessageKindWrapper(MessageKind);

impl From<ffi::athcon_call_kind> for MessageKindWrapper {
  fn from(kind: ffi::athcon_call_kind) -> Self {
    match kind {
      ffi::athcon_call_kind::ATHCON_CALL => MessageKindWrapper(MessageKind::Call),
    }
  }
}

struct AthenaMessageWrapper(AthenaMessage);

impl From<ffi::athcon_message> for AthenaMessageWrapper {
  fn from(item: ffi::athcon_message) -> Self {
    // Convert input_data pointer and size to Vec<u8>
    let input_data = if !item.input_data.is_null() && item.input_size > 0 {
      Some(unsafe { std::slice::from_raw_parts(item.input_data, item.input_size) }.to_vec())
    } else {
      None
    };

    // Convert code pointer and size to Vec<u8>
    let code = if !item.code.is_null() && item.code_size > 0 {
      unsafe { std::slice::from_raw_parts(item.code, item.code_size) }.to_vec()
    } else {
      Vec::new()
    };

    let kind: MessageKindWrapper = item.kind.into();
    AthenaMessageWrapper(AthenaMessage {
      kind: kind.0,
      depth: u32::try_from(item.depth).expect("Depth value out of range"),
      gas: u32::try_from(item.gas).expect("Gas value out of range"),
      recipient: AddressWrapper::from(item.recipient).into(),
      sender: AddressWrapper::from(item.sender).into(),
      input_data,
<<<<<<< HEAD
      value: Bytes32AsU64::new(byteswrapper.0).into(),
=======
      method,
      value: item.value,
>>>>>>> 0f6c1f06
      code,
    })
  }
}

impl From<AthenaMessageWrapper> for AthconExecutionMessage {
  fn from(item: AthenaMessageWrapper) -> Self {
    let kind = match item.0.kind {
      MessageKind::Call => ffi::athcon_call_kind::ATHCON_CALL,
    };
    let code = if !item.0.code.is_empty() {
      Some(item.0.code.as_slice())
    } else {
      None
    };
    AthconExecutionMessage::new(
      kind,
      item.0.depth as i32,
      item.0.gas as i64,
      AddressWrapper(item.0.recipient).into(),
      AddressWrapper(item.0.sender).into(),
      item.0.input_data.as_deref(),
<<<<<<< HEAD
      Bytes32Wrapper(value.into()).into(),
=======
      item.0.method.as_deref(),
      item.0.value,
>>>>>>> 0f6c1f06
      code,
    )
  }
}

impl From<&AthconExecutionMessage> for AthenaMessageWrapper {
  fn from(item: &AthconExecutionMessage) -> Self {
    let kind: MessageKindWrapper = item.kind().into();
    AthenaMessageWrapper(AthenaMessage {
      kind: kind.0,
      depth: u32::try_from(item.depth()).expect("Depth value out of range"),
      gas: u32::try_from(item.gas()).expect("Gas value out of range"),
      recipient: item.recipient().bytes,
      sender: item.sender().bytes,
      input_data: item.input().cloned(),
<<<<<<< HEAD
      value: Bytes32AsU64::new(byteswrapper.0).into(),
      code: item.code().map_or(Vec::new(), |c| c.to_vec()),
=======
      method: item.method().cloned(),
      value: item.value(),
      code: item.code().cloned().unwrap_or_default(),
>>>>>>> 0f6c1f06
    })
  }
}

struct StatusCodeWrapper(StatusCode);

impl From<StatusCodeWrapper> for StatusCode {
  fn from(status_code: StatusCodeWrapper) -> Self {
    status_code.0
  }
}

impl From<ffi::athcon_status_code> for StatusCodeWrapper {
  fn from(status_code: ffi::athcon_status_code) -> Self {
    match status_code {
      ffi::athcon_status_code::ATHCON_SUCCESS => StatusCodeWrapper(StatusCode::Success),
      ffi::athcon_status_code::ATHCON_FAILURE => StatusCodeWrapper(StatusCode::Failure),
      ffi::athcon_status_code::ATHCON_REVERT => StatusCodeWrapper(StatusCode::Revert),
      ffi::athcon_status_code::ATHCON_OUT_OF_GAS => StatusCodeWrapper(StatusCode::OutOfGas),
      ffi::athcon_status_code::ATHCON_INVALID_INSTRUCTION => {
        StatusCodeWrapper(StatusCode::InvalidInstruction)
      }
      ffi::athcon_status_code::ATHCON_UNDEFINED_INSTRUCTION => {
        StatusCodeWrapper(StatusCode::UndefinedInstruction)
      }
      ffi::athcon_status_code::ATHCON_STACK_OVERFLOW => {
        StatusCodeWrapper(StatusCode::StackOverflow)
      }
      ffi::athcon_status_code::ATHCON_STACK_UNDERFLOW => {
        StatusCodeWrapper(StatusCode::StackUnderflow)
      }
      ffi::athcon_status_code::ATHCON_BAD_JUMP_DESTINATION => {
        StatusCodeWrapper(StatusCode::BadJumpDestination)
      }
      ffi::athcon_status_code::ATHCON_INVALID_MEMORY_ACCESS => {
        StatusCodeWrapper(StatusCode::InvalidMemoryAccess)
      }
      ffi::athcon_status_code::ATHCON_CALL_DEPTH_EXCEEDED => {
        StatusCodeWrapper(StatusCode::CallDepthExceeded)
      }
      ffi::athcon_status_code::ATHCON_STATIC_MODE_VIOLATION => {
        StatusCodeWrapper(StatusCode::StaticModeViolation)
      }
      ffi::athcon_status_code::ATHCON_PRECOMPILE_FAILURE => {
        StatusCodeWrapper(StatusCode::PrecompileFailure)
      }
      ffi::athcon_status_code::ATHCON_CONTRACT_VALIDATION_FAILURE => {
        StatusCodeWrapper(StatusCode::ContractValidationFailure)
      }
      ffi::athcon_status_code::ATHCON_ARGUMENT_OUT_OF_RANGE => {
        StatusCodeWrapper(StatusCode::ArgumentOutOfRange)
      }
      ffi::athcon_status_code::ATHCON_UNREACHABLE_INSTRUCTION => {
        StatusCodeWrapper(StatusCode::UnreachableInstruction)
      }
      ffi::athcon_status_code::ATHCON_TRAP => StatusCodeWrapper(StatusCode::Trap),
      ffi::athcon_status_code::ATHCON_INSUFFICIENT_BALANCE => {
        StatusCodeWrapper(StatusCode::InsufficientBalance)
      }
      ffi::athcon_status_code::ATHCON_INTERNAL_ERROR => {
        StatusCodeWrapper(StatusCode::InternalError)
      }
      ffi::athcon_status_code::ATHCON_REJECTED => StatusCodeWrapper(StatusCode::Rejected),
      ffi::athcon_status_code::ATHCON_OUT_OF_MEMORY => StatusCodeWrapper(StatusCode::OutOfMemory),
      ffi::athcon_status_code::ATHCON_INSUFFICIENT_INPUT => {
        StatusCodeWrapper(StatusCode::InsufficientInput)
      }
      ffi::athcon_status_code::ATHCON_INVALID_SYSCALL_ARGUMENT => {
        StatusCodeWrapper(StatusCode::InvalidSyscallArgument)
      }
    }
  }
}

impl From<StatusCodeWrapper> for ffi::athcon_status_code {
  fn from(status_code: StatusCodeWrapper) -> Self {
    match status_code.0 {
      StatusCode::Success => ffi::athcon_status_code::ATHCON_SUCCESS,
      StatusCode::Failure => ffi::athcon_status_code::ATHCON_FAILURE,
      StatusCode::Revert => ffi::athcon_status_code::ATHCON_REVERT,
      StatusCode::OutOfGas => ffi::athcon_status_code::ATHCON_OUT_OF_GAS,
      StatusCode::InvalidInstruction => ffi::athcon_status_code::ATHCON_INVALID_INSTRUCTION,
      StatusCode::UndefinedInstruction => ffi::athcon_status_code::ATHCON_UNDEFINED_INSTRUCTION,
      StatusCode::StackOverflow => ffi::athcon_status_code::ATHCON_STACK_OVERFLOW,
      StatusCode::StackUnderflow => ffi::athcon_status_code::ATHCON_STACK_UNDERFLOW,
      StatusCode::BadJumpDestination => ffi::athcon_status_code::ATHCON_BAD_JUMP_DESTINATION,
      StatusCode::InvalidMemoryAccess => ffi::athcon_status_code::ATHCON_INVALID_MEMORY_ACCESS,
      StatusCode::CallDepthExceeded => ffi::athcon_status_code::ATHCON_CALL_DEPTH_EXCEEDED,
      StatusCode::StaticModeViolation => ffi::athcon_status_code::ATHCON_STATIC_MODE_VIOLATION,
      StatusCode::PrecompileFailure => ffi::athcon_status_code::ATHCON_PRECOMPILE_FAILURE,
      StatusCode::ContractValidationFailure => {
        ffi::athcon_status_code::ATHCON_CONTRACT_VALIDATION_FAILURE
      }
      StatusCode::ArgumentOutOfRange => ffi::athcon_status_code::ATHCON_ARGUMENT_OUT_OF_RANGE,
      StatusCode::UnreachableInstruction => ffi::athcon_status_code::ATHCON_UNREACHABLE_INSTRUCTION,
      StatusCode::Trap => ffi::athcon_status_code::ATHCON_TRAP,
      StatusCode::InsufficientBalance => ffi::athcon_status_code::ATHCON_INSUFFICIENT_BALANCE,
      StatusCode::InternalError => ffi::athcon_status_code::ATHCON_INTERNAL_ERROR,
      StatusCode::Rejected => ffi::athcon_status_code::ATHCON_REJECTED,
      StatusCode::OutOfMemory => ffi::athcon_status_code::ATHCON_OUT_OF_MEMORY,
      StatusCode::InsufficientInput => ffi::athcon_status_code::ATHCON_INSUFFICIENT_INPUT,
      StatusCode::InvalidSyscallArgument => {
        ffi::athcon_status_code::ATHCON_INVALID_SYSCALL_ARGUMENT
      }
    }
  }
}

struct ExecutionResultWrapper(ExecutionResult);

impl From<ExecutionResultWrapper> for ExecutionResult {
  fn from(wrapper: ExecutionResultWrapper) -> Self {
    wrapper.0
  }
}

impl From<AthconExecutionResult> for ExecutionResultWrapper {
  fn from(result: AthconExecutionResult) -> Self {
    ExecutionResultWrapper(ExecutionResult::new(
      StatusCodeWrapper::from(result.status_code()).into(),
      u32::try_from(result.gas_left()).expect("Gas value out of range"),
      result.output().cloned(),
      result
        .create_address()
        .map(|address| AddressWrapper::from(*address).into()),
    ))
  }
}

impl From<ExecutionResultWrapper> for AthconExecutionResult {
  fn from(wrapper: ExecutionResultWrapper) -> Self {
    AthconExecutionResult::new(
      StatusCodeWrapper(wrapper.0.status_code).into(),
      wrapper.0.gas_left as i64,
      wrapper.0.output.as_deref(),
    )
  }
}

fn convert_storage_status(status: ffi::athcon_storage_status) -> StorageStatus {
  match status {
    ffi::athcon_storage_status::ATHCON_STORAGE_ASSIGNED => StorageStatus::StorageAssigned,
    ffi::athcon_storage_status::ATHCON_STORAGE_ADDED => StorageStatus::StorageAdded,
    ffi::athcon_storage_status::ATHCON_STORAGE_DELETED => StorageStatus::StorageDeleted,
    ffi::athcon_storage_status::ATHCON_STORAGE_MODIFIED => StorageStatus::StorageModified,
    ffi::athcon_storage_status::ATHCON_STORAGE_DELETED_ADDED => StorageStatus::StorageDeletedAdded,
    ffi::athcon_storage_status::ATHCON_STORAGE_MODIFIED_DELETED => {
      StorageStatus::StorageModifiedDeleted
    }
    ffi::athcon_storage_status::ATHCON_STORAGE_DELETED_RESTORED => {
      StorageStatus::StorageDeletedRestored
    }
    ffi::athcon_storage_status::ATHCON_STORAGE_ADDED_DELETED => StorageStatus::StorageAddedDeleted,
    ffi::athcon_storage_status::ATHCON_STORAGE_MODIFIED_RESTORED => {
      StorageStatus::StorageModifiedRestored
    }
  }
}

struct TransactionContextWrapper(ffi::athcon_tx_context);
impl From<TransactionContextWrapper> for TransactionContext {
  fn from(context: TransactionContextWrapper) -> Self {
    let tx_context = context.0;
    TransactionContext {
      gas_price: tx_context.tx_gas_price,
      origin: AddressWrapper::from(tx_context.tx_origin).into(),
      block_height: tx_context.block_height,
      block_timestamp: tx_context.block_timestamp,
      block_gas_limit: tx_context.block_gas_limit,
      chain_id: Bytes32Wrapper::from(tx_context.chain_id).into(),
    }
  }
}

struct WrappedHostInterface<'a> {
  context: ExecutionContext<'a>,
}

impl<'a> WrappedHostInterface<'a> {
  fn new(context: ExecutionContext<'a>) -> Self {
    WrappedHostInterface { context }
  }
}

impl<'a> HostInterface for WrappedHostInterface<'a> {
  fn get_storage(&self, addr: &Address, key: &Bytes32) -> Bytes32 {
    let value_wrapper: Bytes32Wrapper = self
      .context
      .get_storage(&AddressWrapper(*addr).into(), &Bytes32Wrapper(*key).into())
      .into();
    value_wrapper.into()
  }

  fn set_storage(&mut self, addr: &Address, key: &Bytes32, value: &Bytes32) -> StorageStatus {
    convert_storage_status(self.context.set_storage(
      &AddressWrapper(*addr).into(),
      &Bytes32Wrapper(*key).into(),
      &Bytes32Wrapper(*value).into(),
    ))
  }

  fn get_balance(&self, addr: &Address) -> Balance {
    self.context.get_balance(&AddressWrapper(*addr).into())
  }

  fn call(&mut self, msg: AthenaMessage) -> ExecutionResult {
    let execmsg = AthconExecutionMessage::from(AthenaMessageWrapper(msg));
    let res = ExecutionResultWrapper::from(self.context.call(&execmsg));
    // the execution message contains raw pointers that were passed over FFI and now need to be freed
    res.into()
  }

  fn spawn(&mut self, blob: Vec<u8>) -> Address {
    AddressWrapper::from(self.context.spawn(&blob)).into()
  }

  fn deploy(&mut self, code: Vec<u8>) -> Result<Address, Box<dyn Error>> {
    Ok(AddressWrapper::from(self.context.deploy(&code)).into())
  }
}<|MERGE_RESOLUTION|>--- conflicted
+++ resolved
@@ -154,12 +154,7 @@
       recipient: AddressWrapper::from(item.recipient).into(),
       sender: AddressWrapper::from(item.sender).into(),
       input_data,
-<<<<<<< HEAD
-      value: Bytes32AsU64::new(byteswrapper.0).into(),
-=======
-      method,
       value: item.value,
->>>>>>> 0f6c1f06
       code,
     })
   }
@@ -182,12 +177,7 @@
       AddressWrapper(item.0.recipient).into(),
       AddressWrapper(item.0.sender).into(),
       item.0.input_data.as_deref(),
-<<<<<<< HEAD
-      Bytes32Wrapper(value.into()).into(),
-=======
-      item.0.method.as_deref(),
       item.0.value,
->>>>>>> 0f6c1f06
       code,
     )
   }
@@ -203,14 +193,8 @@
       recipient: item.recipient().bytes,
       sender: item.sender().bytes,
       input_data: item.input().cloned(),
-<<<<<<< HEAD
-      value: Bytes32AsU64::new(byteswrapper.0).into(),
-      code: item.code().map_or(Vec::new(), |c| c.to_vec()),
-=======
-      method: item.method().cloned(),
       value: item.value(),
       code: item.code().cloned().unwrap_or_default(),
->>>>>>> 0f6c1f06
     })
   }
 }
