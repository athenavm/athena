--- conflicted
+++ resolved
@@ -1,9 +1,4 @@
-<<<<<<< HEAD
-use athena_interface::MockHost;
 use athena_sdk::{utils, AthenaStdin, ExecutionClient};
-=======
-use athena_sdk::{utils, ExecutionClient, AthenaStdin};
->>>>>>> 22b1b59b
 
 /// The ELF we want to execute inside the zkVM.
 const ELF: &[u8] = include_bytes!("../../program/elf/hello-world-program");
@@ -15,17 +10,9 @@
   // Create an input stream.
   let stdin = AthenaStdin::new();
 
-<<<<<<< HEAD
-  // Run the given program.
-  let client = ExecutionClient::new();
-  let _output = client
-    .execute::<MockHost>(ELF, stdin, None, None, None)
-    .unwrap();
-=======
     // Run the given program.
     let client = ExecutionClient::new();
     let _output = client.execute(ELF, stdin, None, None, None).unwrap();
->>>>>>> 22b1b59b
 
   println!("successful execution")
 }